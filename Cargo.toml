--- conflicted
+++ resolved
@@ -1,13 +1,8 @@
 [workspace]
-<<<<<<< HEAD
-members = ["generic-api-client", "crypto-botters-binance", "crypto-botters-bitflyer", "crypto-botters-bybit"]
-default-members = ["generic-api-client", "crypto-botters-binance", "crypto-botters-bitflyer", "crypto-botters-bybit"]
-=======
->>>>>>> ab8caba2
 
 [package]
 name = "crypto-botters"
-version = "0.1.0"
+version = "0.2.0"
 authors = ["negi_grass"]
 edition = "2021"
 description = "A crate for interacting with various cryptocurrency exchanges."
@@ -16,7 +11,7 @@
 homepage = "https://github.com/negi-grass/crypto-botters"
 documentation = "https://docs.rs/crypto-botters"
 repository = "https://github.com/negi-grass/crypto-botters"
-keywords = ["cryptocurrency", "bybit", "trading", "client", "websocket"]
+keywords = ["cryptocurrency", "finance", "trading", "client", "websocket"]
 categories = ["api-bindings", "asynchronous", "cryptography::cryptocurrencies", "authentication"]
 autoexamples = false
 
@@ -27,14 +22,12 @@
 full = ["binance", "bitflyer"]
 binance = ["dep:crypto-botters-binance"]
 bitflyer = ["dep:crypto-botters-bitflyer"]
-bybit = ["dep:crypto-botters-bybit"]
 
 [dependencies]
 generic-api-client = { version = "0.1", path = "generic-api-client" }
 crypto-botters-api = { version = "0.1", path = "crypto-botters-api" }
 crypto-botters-binance = { version = "0.2", path = "crypto-botters-binance", optional = true }
 crypto-botters-bitflyer = { version = "0.2", path = "crypto-botters-bitflyer", optional = true }
-crypto-botters-bybit = { version = "0.1", path = "crypto-botters-bybit", optional = true }
 
 [dev-dependencies]
 crypto-botters = { path = ".", features = ["full"] }
